## Python Unified Multi-tasking API (PUMA)

<<<<<<< HEAD
PUMA provides a simultaneous multi-tasking framework that takes care of managing the complexities of executing and controlling multiple threads and/or processes.
PUMA encapsulates each task of application code as a "runnable" which can be run in a separate process or thread.
=======
PUMA allows for seamless multi-tasking using processes or threads.
PUMA abstracts each independent task of an application as a separate execution stream, called a "runnable", which can be run in a separate process or thread.
>>>>>>> b5ccb811
PUMA provides buffers for runnables to exchange data, plus mechanisms for sending commands to runnables and receiving error status and logging information from them.

The diagram below illustrates a multi-processing example application with three tasks that respectively produce, process, and consume data.

![PUMA multi-tasking example using multiple processes][example]

[example]: ./resources/example-multi-tasking.png

### Why another library for multi-tasking?

Python does provide built-in multi-threading and multi-processing facilities.
Arguably, writing programs with these facilities in Python is more straightforward than many other programming languages.
But because the [Global Interpreter Lock][gil] effectively [limits concurrency when using multiple threads][gil-vis], user code that would like to harness the available computing power for a high-performance application needs to use multiple processes.
However, the common tasks of controlling launched processes, capturing errors from them, and allowing them to write to a single log output require writing boilerplate code.
This is error-prone and makes it easy to write programs that stop (deadlock), which end without explanation, or whose performance is extremely poor.

[gil]: https://wiki.python.org/moin/GlobalInterpreterLock
[gil-vis]: http://www.dabeaz.com/blog/2010/01/python-gil-visualized.html

PUMA aims at freeing the user to concentrate on writing their application code, by providing a framework that takes care of:

* launching and controlling concurrent tasks;
* capturing errors from them; and
* maintaining a single log output for all concurrent tasks.

This separation of multi-tasking concerns naturally results in a loosely-coupled architecture with high cohesion.

### Installation

Install directly from GitHub using `pip install git+https://github.com/gift-surg/puma.git#egg=puma`

**or**

Clone this repository and run `pip install .` from within your local copy.

### Getting Started

For example source code demonstrating a data producer-processor-consumer pipeline as illustrated above, please see this [simple demo application][example-code].

Each PUMA package includes a README file that provides a more in-depth discussion of the useful features as well as implementation details.

[example-code]: demos/simple/main.py

### Acknowledgements

This project is grateful for the support from
the [Wellcome Trust][wt],
the [Engineering and Physical Sciences Research Council (EPSRC)][epsrc],
and
the [School of Biomedical Engineering and Imaging Sciences, King's College London][bmeis] at [King's College London (KCL)][kcl].

[wt]: https://wellcome.ac.uk/
[epsrc]: https://www.epsrc.ac.uk/
[kcl]: http://www.kcl.ac.uk
[bmeis]: https://www.kcl.ac.uk/lsm/research/divisions/imaging/index.aspx<|MERGE_RESOLUTION|>--- conflicted
+++ resolved
@@ -1,12 +1,7 @@
 ## Python Unified Multi-tasking API (PUMA)
 
-<<<<<<< HEAD
 PUMA provides a simultaneous multi-tasking framework that takes care of managing the complexities of executing and controlling multiple threads and/or processes.
-PUMA encapsulates each task of application code as a "runnable" which can be run in a separate process or thread.
-=======
-PUMA allows for seamless multi-tasking using processes or threads.
 PUMA abstracts each independent task of an application as a separate execution stream, called a "runnable", which can be run in a separate process or thread.
->>>>>>> b5ccb811
 PUMA provides buffers for runnables to exchange data, plus mechanisms for sending commands to runnables and receiving error status and logging information from them.
 
 The diagram below illustrates a multi-processing example application with three tasks that respectively produce, process, and consume data.
